--- conflicted
+++ resolved
@@ -19,16 +19,13 @@
   MindType, 
   PowerUpType, 
   difficultyConfigs, 
-  commonConfig, // Ensure this is correctly imported
-  MINI_CHALLENGES, // Not used in provided code, but kept if needed later
-  SpecialOrb, // Not used in provided code, but kept if needed later
-  SPECIAL_ORB_TYPES // Not used in provided code, but kept if needed later
+  commonConfig,
+  MINI_CHALLENGES,
+  SpecialOrb,
+  SPECIAL_ORB_TYPES
 } from '@/config/gameConfig';
 import { getMaze } from '@/utils/mazeGenerator';
-import { useGLTF, useAnimations } from '@react-three/drei'; // New import for 3D models
-import { GLTF } from 'three-stdlib'; // For GLTF type safety
-
-// --- Type Definitions ---
+
 interface PowerUp { x: number; y: number; type: PowerUpType; collected: boolean; pulse: number; }
 interface ActivePowerUp { type: PowerUpType; duration: number; maxDuration: number; }
 interface GameSettings { mouseSensitivity: number; mouseInvert: boolean; }
@@ -51,15 +48,9 @@
   gameSettings: GameSettings;
   onSettingsChange: (settings: GameSettings) => void;
 }
-interface Guardian { x: number; y: number; directionX: number; directionY: number; alert: boolean; rotationY: number; } // Added rotationY
-
-<<<<<<< HEAD
-// --- 3D Components ---
-
-// Enhanced 3D Wall Component with better lighting
-=======
+interface Guardian { x: number; y: number; directionX: number; directionY: number; alert: boolean; }
+
 // Enhanced 3D Wall Component with texture
->>>>>>> 40dbe8df
 function Wall({ position }: { position: [number, number, number] }) {
   const texture = useTexture(brickWallTexture);
   
@@ -69,47 +60,13 @@
   }, [texture]);
 
   return (
-<<<<<<< HEAD
-    <mesh position={position} castShadow receiveShadow>
-      <boxGeometry args={[2, 2, 2]} /> {/* Walls are 2 units tall, 2 units wide/deep */}
-      <meshLambertMaterial color="#4A4A4A" />
-=======
     <mesh position={position}>
       <boxGeometry args={[2, 4, 2]} />
       <meshStandardMaterial map={texture} />
->>>>>>> 40dbe8df
     </mesh>
   );
 }
 
-<<<<<<< HEAD
-// Player representation for third-person view (when enabled)
-function PlayerModel({ 
-  position, 
-  rotation, 
-  visible = false 
-}: { 
-  position: [number, number, number], 
-  rotation: [number, number, number],
-  visible?: boolean 
-}) {
-  const meshRef = useRef<THREE.Mesh>(null);
-  
-  useFrame((state) => {
-    if (meshRef.current && visible) {
-      // Slight bob animation when visible
-      meshRef.current.position.y = position[1] + Math.sin(state.clock.elapsedTime * 4) * 0.05;
-    }
-  });
-
-  if (!visible) return null;
-
-  return (
-    <mesh ref={meshRef} position={position} rotation={rotation}>
-      <capsuleGeometry args={[0.3, 1.2, 4, 8]} />
-      <meshLambertMaterial color="#3498DB" />
-    </mesh>
-=======
 // 3D Player Model Component
 function Player({ 
   position, 
@@ -145,11 +102,10 @@
         <meshStandardMaterial color="#F4A261" />
       </mesh>
     </group>
->>>>>>> 40dbe8df
   );
 }
 
-// Enhanced 3D Memory Orb Component with better lighting
+// Simple 3D Memory Orb Component
 function MemoryOrb({ 
   position, 
   collected, 
@@ -162,183 +118,115 @@
   onClick: () => void 
 }) {
   const meshRef = useRef<THREE.Mesh>(null);
-  const lightRef = useRef<THREE.PointLight>(null);
   
   useFrame((state) => {
     if (meshRef.current && !collected) {
-      // Orbs float slightly above the floor (Y=0)
-      meshRef.current.position.y = position[1] + Math.sin(state.clock.elapsedTime * 2 + pulse) * 0.3;
+      meshRef.current.position.y = position[1] + Math.sin(state.clock.elapsedTime * 2 + pulse) * 0.2;
       meshRef.current.rotation.y = state.clock.elapsedTime + pulse;
-      
-      // Animate the point light intensity
-      if (lightRef.current) {
-        lightRef.current.intensity = 0.5 + Math.sin(state.clock.elapsedTime * 3 + pulse) * 0.3;
-      }
     }
   });
 
   if (collected) return null;
 
   return (
-    <group>
-      <mesh ref={meshRef} position={position} onClick={onClick}>
-        <sphereGeometry args={[commonConfig.orbRadius / (TILE_SIZE / 2), 16, 16]} />
-        <meshStandardMaterial 
-          color="#9B59B6" 
-          emissive="#8E44AD" 
-          emissiveIntensity={0.8}
-          metalness={0.3}
-          roughness={0.4}
-        />
-      </mesh>
-      {/* Add individual light for each orb */}
-      <pointLight 
-        ref={lightRef}
-        position={position} 
-        color="#9B59B6" 
-        intensity={0.5} 
-        distance={8}
-        decay={2}
-      />
-    </group>
+    <mesh ref={meshRef} position={position} onClick={onClick}>
+      <sphereGeometry args={[0.3, 12, 12]} />
+      <meshStandardMaterial color="#9B59B6" emissive="#8E44AD" emissiveIntensity={0.5} />
+    </mesh>
   );
 }
 
-// Type for GLTF model, adjust based on your GLB structure
-type GuardianGLTFResult = GLTF & {
-  nodes: {
-    // If your GLB has specific named meshes, list them here. Otherwise, you might not need `nodes`.
-  };
-  animations: THREE.AnimationClip[];
-};
-
-// Enhanced 3D Guardian Component (using GLB model)
-interface GuardianModelProps {
-  position: [number, number, number];
-  alert: boolean;
-  rotationY: number; // Y-axis rotation for facing direction
-}
-
-function GuardianModel({ position, alert, rotationY }: GuardianModelProps) {
-  // Load the GLB model from the public folder
-  const { scene, animations } = useGLTF('/assets/3DModels/guards.glb') as GuardianGLTFResult;
-  const { actions, mixer } = useAnimations(animations, scene);
-  const currentAction = useRef<THREE.AnimationAction | null>(null);
-  const lightRef = useRef<THREE.SpotLight>(null);
-
-  // Set up animation logic
-  useEffect(() => {
-    // IMPORTANT: Replace 'Walking' and 'Running' with the actual animation clip names from your GLB.
-    // Use a tool like https://gltf.report/ or https://sandbox.babylonjs.com/ to inspect your GLB.
-    const walkAction = actions['Walking']; 
-    const runAction = actions['Running']; 
-
-    if (walkAction) walkAction.loop = THREE.LoopRepeat;
-    if (runAction) runAction.loop = THREE.LoopRepeat;
-
-    if (alert) {
-      if (currentAction.current !== runAction) {
-        currentAction.current?.fadeOut(0.2);
-        runAction?.reset().fadeIn(0.2).play();
-        currentAction.current = runAction;
-      }
-    } else {
-      if (currentAction.current !== walkAction) {
-        currentAction.current?.fadeOut(0.2);
-        walkAction?.reset().fadeIn(0.2).play();
-        currentAction.current = walkAction;
-      }
-    }
-    
-    return () => {
-      // Clean up actions on unmount or state change
-      walkAction?.fadeOut(0.5);
-      runAction?.fadeOut(0.5);
-    };
-  }, [alert, actions]);
-
-  // Animate the spotlight when alert
+// Enhanced 3D Guardian Component
+function Guardian({ position, alert }: { position: [number, number, number], alert: boolean }) {
+  const meshRef = useRef<THREE.Group>(null);
+  const eyeLeftRef = useRef<THREE.Mesh>(null);
+  const eyeRightRef = useRef<THREE.Mesh>(null);
+  
   useFrame((state) => {
-    if (lightRef.current && alert) {
-      lightRef.current.intensity = 2 + Math.sin(state.clock.elapsedTime * 8) * 0.5;
+    if (meshRef.current) {
+      meshRef.current.rotation.y += alert ? 0.05 : 0.02;
+    }
+    // Glowing eyes effect
+    if (eyeLeftRef.current && eyeRightRef.current) {
+      const intensity = alert ? 0.8 + Math.sin(state.clock.elapsedTime * 8) * 0.2 : 0.3;
+      (eyeLeftRef.current.material as THREE.MeshStandardMaterial).emissiveIntensity = intensity;
+      (eyeRightRef.current.material as THREE.MeshStandardMaterial).emissiveIntensity = intensity;
     }
   });
 
-  // Adjust scale and position offsets based on your model's size and origin
-  const modelHeight = 1.5; // Desired height of the guardian in 3D units
-  const modelScale = modelHeight; // If original model is 1 unit tall
-  const modelOffset = 0; // If model's feet are at Y=0
-
   return (
-    <group position={position} rotation={[0, rotationY, 0]}>
-      <primitive object={scene} scale={modelScale} position={[0, modelOffset, 0]} /> 
-      {/* Alert spotlight */}
+    <group ref={meshRef} position={position}>
+      {/* Main body */}
+      <mesh position={[0, 0.6, 0]}>
+        <boxGeometry args={[0.8, 1.2, 0.6]} />
+        <meshStandardMaterial color={alert ? "#E74C3C" : "#34495E"} />
+      </mesh>
+      
+      {/* Head */}
+      <mesh position={[0, 1.4, 0]}>
+        <boxGeometry args={[0.6, 0.6, 0.5]} />
+        <meshStandardMaterial color={alert ? "#C0392B" : "#2C3E50"} />
+      </mesh>
+      
+      {/* Eyes */}
+      <mesh ref={eyeLeftRef} position={[-0.15, 1.45, 0.26]}>
+        <sphereGeometry args={[0.08, 8, 8]} />
+        <meshStandardMaterial color="#FF0000" emissive="#FF0000" emissiveIntensity={0.3} />
+      </mesh>
+      <mesh ref={eyeRightRef} position={[0.15, 1.45, 0.26]}>
+        <sphereGeometry args={[0.08, 8, 8]} />
+        <meshStandardMaterial color="#FF0000" emissive="#FF0000" emissiveIntensity={0.3} />
+      </mesh>
+      
+      {/* Arms */}
+      <mesh position={[-0.5, 0.8, 0]}>
+        <boxGeometry args={[0.3, 0.8, 0.3]} />
+        <meshStandardMaterial color={alert ? "#E74C3C" : "#34495E"} />
+      </mesh>
+      <mesh position={[0.5, 0.8, 0]}>
+        <boxGeometry args={[0.3, 0.8, 0.3]} />
+        <meshStandardMaterial color={alert ? "#E74C3C" : "#34495E"} />
+      </mesh>
+      
+      {/* Alert aura */}
       {alert && (
-        <spotLight
-          ref={lightRef}
-          position={[0, 2, 0]}
-          angle={Math.PI / 6}
-          penumbra={0.5}
-          intensity={2}
-          color="#FF6B6B"
-          distance={10}
-          decay={1}
-          target={scene}
-        />
+        <mesh position={[0, 0.8, 0]}>
+          <sphereGeometry args={[1.5, 12, 12]} />
+          <meshStandardMaterial color="#E74C3C" transparent opacity={0.1} />
+        </mesh>
       )}
     </group>
   );
 }
-// Preload the model to avoid pop-in
-useGLTF.preload('/guards.glb');
-
-// Enhanced First Person Game Scene Component
+
+// First Person Game Scene Component
 function GameScene({ 
-  playerCoords, // Player position in 2D maze coordinates
+  playerPosition,
   memoryOrbs,
   guardians,
   onOrbClick,
   roomShift,
   mazeLayout,
-<<<<<<< HEAD
-  cameraMode,
-  playerRotation
-=======
   playerMovement,
   gameState,
   gameSettings
->>>>>>> 40dbe8df
 }: { 
-  playerCoords: {x: number, y: number},
+  playerPosition: [number, number, number],
   memoryOrbs: Array<{ x: number; y: number; collected: boolean; pulse: number }>,
-  guardians: Array<Guardian>, // Use updated Guardian interface
+  guardians: Array<{ x: number; y: number; alert: boolean }>,
   onOrbClick: (index: number) => void,
   roomShift: { x: number, y: number, intensity: number },
   mazeLayout: number[][],
-<<<<<<< HEAD
-  cameraMode: 'first' | 'third',
-  playerRotation: { x: number, y: number }
-=======
   playerMovement: { isMoving: boolean, isRunningFast: boolean },
   gameState: 'idle' | 'playing',
   gameSettings: GameSettings
->>>>>>> 40dbe8df
 }) {
   const groupRef = useRef<THREE.Group>(null);
   const { camera, gl } = useThree();
-  const rotationRef = useRef({ x: 0, y: 0 }); // Mouse look rotation
+  const rotationRef = useRef({ x: 0, y: 0 });
   const mouseRef = useRef({ isLocked: false });
 
-<<<<<<< HEAD
-  // Initialize rotation from props
-  useEffect(() => {
-    rotationRef.current = { ...playerRotation };
-  }, []);
-
-  // Mouse look controls
-=======
   // Mouse look controls with auto-eject on game state changes
->>>>>>> 40dbe8df
   useEffect(() => {
     const canvas = gl.domElement;
     
@@ -353,21 +241,15 @@
     const handleMouseMove = (event: MouseEvent) => {
       if (!mouseRef.current.isLocked) return;
 
-<<<<<<< HEAD
-      const sensitivity = 0.002; // Mouse sensitivity
-      rotationRef.current.y -= event.movementX * sensitivity; // Horizontal rotation (yaw)
-      rotationRef.current.x -= event.movementY * sensitivity; // Vertical rotation (pitch)
-=======
       const sensitivity = gameSettings.mouseSensitivity * 0.002;
       rotationRef.current.y -= event.movementX * sensitivity; // Horizontal rotation
       
       // Apply mouse invert setting for vertical rotation
       const verticalMovement = gameSettings.mouseInvert ? event.movementY : -event.movementY;
       rotationRef.current.x += verticalMovement * sensitivity;
->>>>>>> 40dbe8df
 
       // Clamp vertical rotation to prevent over-rotation
-      rotationRef.current.x = Math.max(-Math.PI / 2.5, Math.min(Math.PI / 2.5, rotationRef.current.x));
+      rotationRef.current.x = Math.max(-Math.PI / 2, Math.min(Math.PI / 2, rotationRef.current.x));
     };
 
     canvas.addEventListener('click', handleClick);
@@ -390,38 +272,18 @@
   }, [gameState]);
 
   useFrame(() => {
-    // Convert 2D maze coordinates to 3D Three.js coordinates
-    const player3DX = (playerCoords.x - MAP_COLS * TILE_SIZE / 2) / (TILE_SIZE / 2);
-    const player3DZ = (playerCoords.y - MAP_ROWS * TILE_SIZE / 2) / (TILE_SIZE / 2);
-    
-    // Update camera position and rotation based on mode
-    if (cameraMode === 'first') {
-      // First person view
-      camera.position.set(player3DX, 1.6, player3DZ); // 1.6 is eye level height
-      camera.rotation.order = 'YXZ';
-      camera.rotation.y = rotationRef.current.y;
-      camera.rotation.x = rotationRef.current.x;
-    } else {
-      // Third person view
-      const distance = 8;
-      const height = 6;
-      const angle = rotationRef.current.y;
-      
-      camera.position.set(
-        player3DX - Math.sin(angle) * distance,
-        height,
-        player3DZ - Math.cos(angle) * distance
-      );
-      camera.lookAt(player3DX, 1.6, player3DZ);
-    }
-    
-    // Room shift effect (applied to the entire maze group)
+    // Update camera position to player position for first person view
+    camera.position.set(...playerPosition);
+    
+    // Apply mouse rotation
+    camera.rotation.order = 'YXZ';
+    camera.rotation.y = rotationRef.current.y;
+    camera.rotation.x = rotationRef.current.x;
+    
+    // Room shift effect
     if (groupRef.current && roomShift.intensity > 0) {
       groupRef.current.position.x = roomShift.x * roomShift.intensity;
       groupRef.current.position.z = roomShift.y * roomShift.intensity;
-    } else if (groupRef.current) {
-      groupRef.current.position.x = 0;
-      groupRef.current.position.z = 0;
     }
   });
 
@@ -435,11 +297,7 @@
         walls.push(
           <Wall 
             key={`wall-${row}-${col}`}
-<<<<<<< HEAD
-            position={[x, 1, z]}
-=======
             position={[x, 2, z]} 
->>>>>>> 40dbe8df
           />
         );
       }
@@ -448,36 +306,20 @@
 
   return (
     <group ref={groupRef}>
-      {/* Enhanced Floor */}
-      <mesh rotation={[-Math.PI / 2, 0, 0]} position={[0, 0, 0]} receiveShadow>
+      {/* Floor */}
+      <mesh rotation={[-Math.PI / 2, 0, 0]} position={[0, 0, 0]}>
         <planeGeometry args={[MAP_COLS * 2, MAP_ROWS * 2]} />
-<<<<<<< HEAD
-        <meshLambertMaterial color="#34495E" />
-=======
         <meshStandardMaterial color="#1a1a1a" />
->>>>>>> 40dbe8df
       </mesh>
 
       {/* Walls */}
       {walls}
 
-<<<<<<< HEAD
-      {/* Player Model (visible in third person) */}
-      <PlayerModel 
-        position={[
-          (playerCoords.x - MAP_COLS * TILE_SIZE / 2) / (TILE_SIZE / 2),
-          0,
-          (playerCoords.y - MAP_ROWS * TILE_SIZE / 2) / (TILE_SIZE / 2)
-        ]}
-        rotation={[0, rotationRef.current.y, 0]}
-        visible={cameraMode === 'third'}
-=======
       {/* Player - hidden in first person, but keep for potential third person mode */}
       <Player 
         position={playerPosition} 
         isMoving={playerMovement?.isMoving || false}
         isRunningFast={playerMovement?.isRunningFast || false}
->>>>>>> 40dbe8df
       />
 
       {/* Memory Orbs */}
@@ -485,9 +327,9 @@
         <MemoryOrb
           key={`orb-${index}`}
           position={[
-            (orb.x - MAP_COLS * TILE_SIZE / 2) / (TILE_SIZE / 2),
-            0,
-            (orb.y - MAP_ROWS * TILE_SIZE / 2) / (TILE_SIZE / 2)
+            (orb.x - MAP_COLS * TILE_SIZE / 2) / TILE_SIZE * 2,
+            1.5,
+            (orb.y - MAP_ROWS * TILE_SIZE / 2) / TILE_SIZE * 2
           ]}
           collected={orb.collected}
           pulse={orb.pulse}
@@ -497,244 +339,30 @@
 
       {/* Guardians */}
       {guardians.map((guardian, index) => (
-        <GuardianModel
+        <Guardian
           key={`guardian-${index}`}
           position={[
-<<<<<<< HEAD
-            (guardian.x - MAP_COLS * TILE_SIZE / 2) / (TILE_SIZE / 2),
-            0,
-            (guardian.y - MAP_ROWS * TILE_SIZE / 2) / (TILE_SIZE / 2)
-=======
             (guardian.x - MAP_COLS * TILE_SIZE / 2) / TILE_SIZE * 2,
             0, // On the floor
             (guardian.y - MAP_ROWS * TILE_SIZE / 2) / TILE_SIZE * 2
->>>>>>> 40dbe8df
           ]}
           alert={guardian.alert}
-          rotationY={guardian.rotationY}
         />
       ))}
 
-      {/* Enhanced Lighting Setup */}
-      <ambientLight intensity={0.6} color="#B0C4DE" /> {/* Soft blue ambient light */}
-      
-      {/* Main directional light (sun-like) */}
-      <directionalLight 
-        position={[20, 20, 10]} 
-        intensity={1.2} 
-        color="#FFF8DC"
-        castShadow
-        shadow-mapSize-width={2048}
-        shadow-mapSize-height={2048}
-        shadow-camera-far={50}
-        shadow-camera-left={-20}
-        shadow-camera-right={20}
-        shadow-camera-top={20}
-        shadow-camera-bottom={-20}
-      />
-      
-      {/* Secondary fill light */}
-      <directionalLight 
-        position={[-10, 15, -10]} 
-        intensity={0.5} 
-        color="#87CEEB"
-      />
-      
-      {/* Player's flashlight effect */}
-      <spotLight
-        position={[
-          (playerCoords.x - MAP_COLS * TILE_SIZE / 2) / (TILE_SIZE / 2),
-          1.6,
-          (playerCoords.y - MAP_ROWS * TILE_SIZE / 2) / (TILE_SIZE / 2)
-        ]}
-        angle={Math.PI / 4}
-        penumbra={0.3}
-        intensity={1.5}
-        color="#FFFACD"
-        distance={12}
-        decay={1}
-        target-position={[
-          (playerCoords.x - MAP_COLS * TILE_SIZE / 2) / (TILE_SIZE / 2) + Math.sin(rotationRef.current.y) * 5,
-          1,
-          (playerCoords.y - MAP_ROWS * TILE_SIZE / 2) / (TILE_SIZE / 2) + Math.cos(rotationRef.current.y) * 5
-        ]}
-      />
+      {/* Lighting */}
+      <ambientLight intensity={0.4} />
+      <directionalLight position={[10, 10, 5]} intensity={1} />
+      <pointLight position={[0, 5, 0]} intensity={0.5} color="#9B59B6" />
     </group>
   );
 }
 
-// Enhanced Player movement controller component
-interface PlayerControllerProps {
-  player: { x: number; y: number; size: number };
-  setPlayer: React.Dispatch<React.SetStateAction<{ x: number; y: number; size: number }>>;
-  isActive: boolean;
-  gameState: 'idle' | 'playing' | 'paused' | 'gameOver' | 'victory';
-  onGameStateChange: (state: 'playing' | 'paused' | 'gameOver' | 'victory') => void;
-  getCurrentRoomLayout: () => number[][];
-  playerRotation: { x: number; y: number };
-  setPlayerRotation: React.Dispatch<React.SetStateAction<{ x: number; y: number }>>;
-  setCameraMode: React.Dispatch<React.SetStateAction<'first' | 'third'>>;
-}
-
-function PlayerController({
-  player,
-  setPlayer,
-  isActive,
-  gameState,
-  onGameStateChange,
-  getCurrentRoomLayout,
-  playerRotation,
-  setPlayerRotation,
-  setCameraMode
-}: PlayerControllerProps) {
-  const { camera } = useThree();
-  const keysPressed = useRef<Set<string>>(new Set());
-  const lastMoveTime = useRef<number>(0);
-
-  // Handle continuous key presses for smoother movement
-  useEffect(() => {
-    if (!isActive || gameState !== 'playing') return;
-
-    const handleKeyDown = (e: KeyboardEvent) => {
-      keysPressed.current.add(e.key.toLowerCase());
-      
-      // Handle non-movement keys immediately
-      switch (e.key.toLowerCase()) {
-        case 'escape':
-          onGameStateChange('paused');
-          break;
-        case 'c':
-          // Toggle camera mode
-          setCameraMode(prev => prev === 'first' ? 'third' : 'first');
-          break;
-      }
-    };
-
-    const handleKeyUp = (e: KeyboardEvent) => {
-      keysPressed.current.delete(e.key.toLowerCase());
-    };
-
-    // Movement update loop
-    const updateMovement = () => {
-      if (!isActive || gameState !== 'playing') return;
-
-      const currentTime = Date.now();
-      const deltaTime = Math.min((currentTime - lastMoveTime.current) / 1000, 1/30); // Cap at 30fps for stability
-      lastMoveTime.current = currentTime;
-
-      if (keysPressed.current.size === 0) {
-        requestAnimationFrame(updateMovement);
-        return;
-      }
-
-      const speed = 120; // Units per second (increased for smoother feel)
-      const currentMap = getCurrentRoomLayout();
-      const currentCameraYRotation = camera.rotation.y;
-
-      setPlayer(prevPlayer => {
-        let moveX = 0;
-        let moveY = 0;
-
-        // Calculate movement vector based on pressed keys and camera direction
-        const keys = Array.from(keysPressed.current);
-        
-        keys.forEach(key => {
-          switch (key) {
-            case 'w':
-            case 'arrowup':
-              moveX += Math.sin(currentCameraYRotation) * speed * deltaTime;
-              moveY += Math.cos(currentCameraYRotation) * speed * deltaTime;
-              break;
-            case 's':
-            case 'arrowdown':
-              moveX -= Math.sin(currentCameraYRotation) * speed * deltaTime;
-              moveY -= Math.cos(currentCameraYRotation) * speed * deltaTime;
-              break;
-            case 'a':
-            case 'arrowleft':
-              moveX += Math.sin(currentCameraYRotation - Math.PI / 2) * speed * deltaTime;
-              moveY += Math.cos(currentCameraYRotation - Math.PI / 2) * speed * deltaTime;
-              break;
-            case 'd':
-            case 'arrowright':
-              moveX += Math.sin(currentCameraYRotation + Math.PI / 2) * speed * deltaTime;
-              moveY += Math.cos(currentCameraYRotation + Math.PI / 2) * speed * deltaTime;
-              break;
-          }
-        });
-
-        if (moveX === 0 && moveY === 0) return prevPlayer;
-
-        const proposedX = prevPlayer.x + moveX;
-        const proposedY = prevPlayer.y + moveY;
-
-        // Enhanced collision detection with sliding
-        const playerRadius = commonConfig.playerRadius;
-        
-        // Try full movement first
-        if (!checkCollision(proposedX, proposedY, playerRadius, currentMap)) {
-          return { ...prevPlayer, x: proposedX, y: proposedY };
-        }
-        
-        // Try X-only movement (sliding along Y walls)
-        if (!checkCollision(proposedX, prevPlayer.y, playerRadius, currentMap)) {
-          return { ...prevPlayer, x: proposedX };
-        }
-        
-        // Try Y-only movement (sliding along X walls)
-        if (!checkCollision(prevPlayer.x, proposedY, playerRadius, currentMap)) {
-          return { ...prevPlayer, y: proposedY };
-        }
-        
-        return prevPlayer; // No movement possible
-      });
-
-      requestAnimationFrame(updateMovement);
-    };
-
-    // Helper function for collision detection
-    const checkCollision = (x: number, y: number, radius: number, map: number[][]) => {
-      const checkPoints = [
-        { x: x - radius, y: y - radius },
-        { x: x + radius, y: y - radius },
-        { x: x - radius, y: y + radius },
-        { x: x + radius, y: y + radius },
-        { x: x, y: y } // Center point
-      ];
-
-      for (const point of checkPoints) {
-        const tileCol = Math.floor(point.x / TILE_SIZE);
-        const tileRow = Math.floor(point.y / TILE_SIZE);
-
-        if (tileRow < 0 || tileRow >= MAP_ROWS || tileCol < 0 || tileCol >= MAP_COLS ||
-            (map[tileRow] && map[tileRow][tileCol] === 1)) {
-          return true; // Collision detected
-        }
-      }
-      return false; // No collision
-    };
-
-    lastMoveTime.current = Date.now();
-    requestAnimationFrame(updateMovement);
-
-    window.addEventListener('keydown', handleKeyDown);
-    window.addEventListener('keyup', handleKeyUp);
-    
-    return () => {
-      window.removeEventListener('keydown', handleKeyDown);
-      window.removeEventListener('keyup', handleKeyUp);
-    };
-  }, [isActive, gameState, onGameStateChange, getCurrentRoomLayout, setPlayer, camera, setCameraMode, commonConfig.playerRadius]);
-  
-  return null;
-}
-
-// Function to save score to Firebase
 async function saveScore(playerName: string, time: number, difficulty: Difficulty, score: number, mind: MindType) {
   try {
     const docRef = await addDoc(collection(db, "scores"), {
       playerName,
-      time: Math.round(time), // Save as rounded integer
+      time,
       difficulty,
       score,
       mind,
@@ -749,29 +377,21 @@
 export const GameCanvas3D = forwardRef<any, GameCanvasProps>(({
   isActive, onGameStateChange, onMemoryCollected, playerName, onPlayerNameLoaded, muted, onTimerUpdate, onTimerActive, onLevelChange, mobileDirection = { up: false, down: false, left: false, right: false }, difficulty, mind, mazeId, onScoreUpdate, gameSettings, onSettingsChange,
 }, ref) => {
-  const [gameState, setGameState] = useState<'idle' | 'playing' | 'paused' | 'gameOver' | 'victory'>('idle');
+  const [gameState, setGameState] = useState<'idle' | 'playing'>('idle');
   const [currentLevel, setCurrentLevel] = useState(1);
   const [timeRemaining, setTimeRemaining] = useState(0);
   const [score, setScore] = useState(0);
   const [roomShift, setRoomShift] = useState({ x: 0, y: 0, intensity: 0 });
-<<<<<<< HEAD
-  const [player, setPlayer] = useState({ x: 0, y: 0, size: commonConfig.playerRadius * 2 });
-  const [playerRotation, setPlayerRotation] = useState({ x: 0, y: 0 });
-  const [cameraMode, setCameraMode] = useState<'first' | 'third'>('third'); // Start in third person for better initial view
-=======
   const [player, setPlayer] = useState({ x: 100, y: 100, size: 20 });
   const [playerMovement, setPlayerMovement] = useState({ isMoving: false, isRunningFast: false });
   const keysPressed = useRef({ w: false, a: false, s: false, d: false });
->>>>>>> 40dbe8df
   const [memoryOrbs, setMemoryOrbs] = useState<{ x: number; y: number; collected: boolean; pulse: number; collectingTime: number }[]>([]);
   const [guardians, setGuardians] = useState<Guardian[]>([]);
   const [activePowerUps, setActivePowerUps] = useState<ActivePowerUp[]>([]);
   const [currentMazeLayout, setCurrentMazeLayout] = useState<number[][]>([]);
   
   const soundsRef = useRef<{ orbCollect: Howl; guardianAlert: Howl; gameOver: Howl; victory: Howl; background: Howl; } | null>(null);
-  
-  const lastFrameTime = useRef(performance.now());
-  const animationFrameId = useRef<number>();
+  const timerStarted = useRef(false);
 
   const getCurrentRoomLayout = useCallback(() => {
     if (currentMazeLayout.length > 0) {
@@ -783,13 +403,12 @@
       setCurrentMazeLayout(maze.layout);
       return maze.layout;
     }
-    const fallbackLayout = Array(MAP_ROWS).fill(null).map(() => Array(MAP_COLS).fill(1));
-    console.warn("Could not load maze layout, using fallback.");
+    const fallbackLayout = Array(MAP_ROWS).fill(null).map(() => Array(MAP_COLS).fill(0));
     setCurrentMazeLayout(fallbackLayout);
     return fallbackLayout;
   }, [mazeId, currentMazeLayout]);
 
-  const getLevelConfig = useCallback((level: number) => { 
+  const getLevelConfig = (level: number) => { 
     const diffConfig = difficultyConfigs[difficulty]; 
     return { 
       orbs: commonConfig.initialOrbs + (level - 1) * commonConfig.orbsPerLevel, 
@@ -797,51 +416,59 @@
       guardSpeed: diffConfig.baseGuardSpeed + (level - 1) * diffConfig.speedIncrement, 
       timer: diffConfig.baseTimer + (level - 1) * diffConfig.timerIncrement, 
       powerUpChance: diffConfig.powerUpChance, 
-      maxLevels: diffConfig.maxLevels
     }; 
-  }, [difficulty]);
+  };
 
   const getRandomSafePosition = useCallback(() => { 
     const currentMap = getCurrentRoomLayout(); 
-    let pos: { x: number; y: number } | undefined; 
+    let pos; 
     let attempts = 0; 
     do { 
       const randCol = Math.floor(Math.random() * MAP_COLS); 
       const randRow = Math.floor(Math.random() * MAP_ROWS); 
       if (currentMap[randRow] && currentMap[randRow][randCol] === 0) { 
-        pos = { x: randCol * TILE_SIZE + TILE_SIZE / 2, y: randRow * TILE_SIZE + TILE_SIZE / 2 }; 
+        pos = { x: randCol * TILE_SIZE + TILE_SIZE / 2, y: randRow * TILE_SIZE + TILE_SIZE / 2, }; 
       } 
       attempts++; 
-    } while (!pos && attempts < 500);
-    return pos || { x: TILE_SIZE * 1.5, y: TILE_SIZE * 1.5 };
+    } while (!pos && attempts < 100); 
+    return pos || { x: TILE_SIZE * 1.5, y: TILE_SIZE * 1.5 }; 
   }, [getCurrentRoomLayout]);
 
-  // Handle orb collection
-  const collectOrb = useCallback((orbIndex: number) => {
-    setMemoryOrbs(prevOrbs => {
-      const orb = prevOrbs[orbIndex];
-      if (!orb || orb.collected) return prevOrbs;
-
-      const newOrbs = [...prevOrbs];
+  // Handle orb collection in 3D
+  const handleOrbClick = useCallback((orbIndex: number) => {
+    const orb = memoryOrbs[orbIndex];
+    if (!orb || orb.collected) return;
+
+    const dx = player.x - orb.x;
+    const dy = player.y - orb.y;
+    const distance = Math.sqrt(dx * dx + dy * dy);
+
+    if (distance < 60) {
+      const newOrbs = [...memoryOrbs];
       newOrbs[orbIndex] = { ...orb, collected: true, collectingTime: Date.now() };
+      setMemoryOrbs(newOrbs);
       
       const newScore = score + 1;
       setScore(newScore);
       onScoreUpdate?.(newScore);
       onMemoryCollected();
 
+      // Room shift effect
       setRoomShift({
         x: (Math.random() - 0.5) * 0.5,
         y: (Math.random() - 0.5) * 0.5,
         intensity: 1
       });
 
+      setTimeout(() => {
+        setRoomShift(prev => ({ ...prev, intensity: 0 }));
+      }, 300);
+
       if (soundsRef.current && !muted) {
         soundsRef.current.orbCollect.play();
       }
-      return newOrbs;
-    });
-  }, [score, muted, onMemoryCollected, onScoreUpdate]);
+    }
+  }, [memoryOrbs, player, score, muted, onMemoryCollected, onScoreUpdate]);
 
   // Initialize sounds
   useEffect(() => { 
@@ -863,18 +490,13 @@
     
     const config = getLevelConfig(level); 
     const newPlayerPos = getRandomSafePosition();
-    setPlayer({ ...newPlayerPos, size: commonConfig.playerRadius * 2 }); 
-    
-    // Reset camera to third person for new level
-    setCameraMode('third');
-    setPlayerRotation({ x: 0, y: 0 });
+    setPlayer({ ...newPlayerPos, size: 20 }); 
     
     // Initialize orbs and guardians
     const newOrbs: { x: number; y: number; collected: boolean; pulse: number; collectingTime: number }[] = []; 
     const newGuardians: Guardian[] = []; 
     const spawnedPositions: {x: number, y: number}[] = [newPlayerPos]; 
     
-    // Spawn Orbs
     for (let i = 0; i < config.orbs; i++) { 
       let newPos; 
       do { 
@@ -888,7 +510,6 @@
       newOrbs.push({ ...newPos, collected: false, pulse: Math.random() * Math.PI * 2, collectingTime: 0 }); 
     } 
     
-    // Spawn Guardians
     for (let i = 0; i < config.guards; i++) { 
       let newPos; 
       do { 
@@ -899,145 +520,27 @@
         return Math.sqrt(dx * dx + dy * dy) < commonConfig.safeDistance;
       })); 
       spawnedPositions.push(newPos); 
-      newGuardians.push({ 
-        ...newPos, 
-        directionX: Math.random() > 0.5 ? 1 : -1, 
-        directionY: Math.random() > 0.5 ? 1 : -1, 
-        alert: false,
-        rotationY: 0
-      }); 
+      newGuardians.push({ ...newPos, directionX: Math.random() > 0.5 ? 1 : -1, directionY: Math.random() > 0.5 ? 1 : -1, alert: false }); 
     } 
     
     setMemoryOrbs(newOrbs); 
     setGuardians(newGuardians); 
+    timerStarted.current = true; 
     setTimeRemaining(config.timer); 
     setCurrentLevel(level); 
     setGameState('playing'); 
     onGameStateChange('playing'); 
-    onLevelChange?.(level);
-    setScore(0);
-    onScoreUpdate?.(0);
-  }, [getLevelConfig, getRandomSafePosition, onGameStateChange, onLevelChange, commonConfig.playerRadius, commonConfig.safeDistance, onScoreUpdate]);
+  }, [getLevelConfig, getRandomSafePosition, onGameStateChange]);
 
   useImperativeHandle(ref, () => ({
     reset: () => resetGameState(1),
     retry: () => {
-      const newLevel = Math.max(1, currentLevel);
+      const newLevel = Math.max(1, currentLevel - 1);
       resetGameState(newLevel);
     },
-    useThunder: () => {
-      console.log("Thunder power-up activated!");
-    }
+    useThunder: () => {}
   }));
 
-<<<<<<< HEAD
-  // Enhanced Game Loop
-  const gameLoop = useCallback(() => {
-    if (gameState !== 'playing') {
-      cancelAnimationFrame(animationFrameId.current!);
-      animationFrameId.current = undefined;
-      return;
-    }
-
-    const now = performance.now();
-    const deltaTime = (now - lastFrameTime.current) / 1000;
-    lastFrameTime.current = now;
-
-    // Timer update
-    setTimeRemaining(prevTime => {
-      const newTime = prevTime - deltaTime;
-      onTimerUpdate?.(Math.max(0, Math.floor(newTime)));
-
-      if (newTime <= 0) {
-        if (soundsRef.current && !muted) soundsRef.current.gameOver.play();
-        onGameStateChange('gameOver');
-        saveScore(playerName, 0, difficulty, score, mind);
-        return 0;
-      }
-      return newTime;
-    });
-
-    // Enhanced Guardian AI with Debug
-    setGuardians(prevGuardians => {
-      const updatedGuardians = prevGuardians.map((guardian, index) => {
-        let { x, y, directionX, directionY, alert } = guardian;
-        const config = getLevelConfig(currentLevel);
-        let guardSpeed = Math.max(config.guardSpeed, 30); // Ensure minimum speed of 30 units/sec
-
-        const dxToPlayer = player.x - x;
-        const dyToPlayer = player.y - y;
-        const distanceToPlayer = Math.sqrt(dxToPlayer * dxToPlayer + dyToPlayer * dyToPlayer);
-        
-        const newAlert = distanceToPlayer < commonConfig.guardianAlertRadius;
-        if (newAlert && !alert && soundsRef.current && !muted) {
-          soundsRef.current.guardianAlert.play();
-        }
-        
-        let targetDirectionX = directionX;
-        let targetDirectionY = directionY;
-
-        if (newAlert) {
-          // Chase player directly
-          const angle = Math.atan2(dyToPlayer, dxToPlayer);
-          targetDirectionX = Math.cos(angle);
-          targetDirectionY = Math.sin(angle);
-          guardSpeed *= Math.max(commonConfig.guardianAlertSpeedMultiplier, 1.5); // Ensure speed boost
-        } else {
-          // Random direction changes for more dynamic movement
-          if (Math.random() < 0.02) { // 2% chance per frame to change direction
-            targetDirectionX = (Math.random() - 0.5) * 2;
-            targetDirectionY = (Math.random() - 0.5) * 2;
-            // Normalize direction
-            const length = Math.sqrt(targetDirectionX * targetDirectionX + targetDirectionY * targetDirectionY);
-            if (length > 0) {
-              targetDirectionX /= length;
-              targetDirectionY /= length;
-            }
-          }
-        }
-
-        // Calculate proposed movement
-        const moveX = targetDirectionX * guardSpeed * deltaTime;
-        const moveY = targetDirectionY * guardSpeed * deltaTime;
-        let proposedX = x + moveX;
-        let proposedY = y + moveY;
-
-        const currentMap = getCurrentRoomLayout();
-        const guardianRadius = commonConfig.guardianRadius || 10; // Fallback radius
-
-        // Simplified collision detection
-        const checkCollision = (testX: number, testY: number) => {
-          const tileCol = Math.floor(testX / TILE_SIZE);
-          const tileRow = Math.floor(testY / TILE_SIZE);
-          
-          // Check bounds and wall collision
-          if (tileRow < 0 || tileRow >= MAP_ROWS || tileCol < 0 || tileCol >= MAP_COLS) {
-            return true;
-          }
-          
-          if (currentMap[tileRow] && currentMap[tileRow][tileCol] === 1) {
-            return true;
-          }
-          
-          return false;
-        };
-
-        // Check collision for proposed position
-        let collidedX = false;
-        let collidedY = false;
-
-        // Test corners of guardian's bounding box
-        const testPoints = [
-          { x: proposedX - guardianRadius, y: y - guardianRadius },
-          { x: proposedX + guardianRadius, y: y + guardianRadius }
-        ];
-
-        for (const point of testPoints) {
-          if (checkCollision(point.x, point.y)) {
-            collidedX = true;
-            break;
-          }
-=======
   // Enhanced keyboard controls for 3D movement with proper collision detection
   useEffect(() => {
     if (!isActive || gameState !== 'playing') return;
@@ -1048,7 +551,6 @@
         const moveKey = key === 'arrowup' ? 'w' : key === 'arrowdown' ? 's' : key === 'arrowleft' ? 'a' : key === 'arrowright' ? 'd' : key;
         if (moveKey === 'w' || moveKey === 'a' || moveKey === 's' || moveKey === 'd') {
           keysPressed.current[moveKey] = true;
->>>>>>> 40dbe8df
         }
       }
       if (key === 'escape') {
@@ -1057,121 +559,6 @@
       }
     };
 
-<<<<<<< HEAD
-        const testPointsY = [
-          { x: x - guardianRadius, y: proposedY - guardianRadius },
-          { x: x + guardianRadius, y: proposedY + guardianRadius }
-        ];
-
-        for (const point of testPointsY) {
-          if (checkCollision(point.x, point.y)) {
-            collidedY = true;
-            break;
-          }
-        }
-        
-        // Handle collisions - bounce off walls
-        if (collidedX) {
-          targetDirectionX *= -1;
-          proposedX = x; // Don't move in X if collision
-        }
-        if (collidedY) {
-          targetDirectionY *= -1;
-          proposedY = y; // Don't move in Y if collision
-        }
-
-        // Update positions
-        const newX = collidedX ? x : proposedX;
-        const newY = collidedY ? y : proposedY;
-
-        // Calculate rotation for 3D model
-        const guardianRotationY = Math.atan2(targetDirectionX, targetDirectionY);
-
-        // Debug log for first guardian to check movement
-        if (index === 0 && Math.random() < 0.01) { // Log occasionally
-          console.log(`Guardian ${index}: Speed=${guardSpeed}, Move=(${moveX.toFixed(2)}, ${moveY.toFixed(2)}), Pos=(${newX.toFixed(1)}, ${newY.toFixed(1)}), Collision=(${collidedX}, ${collidedY})`);
-        }
-
-        return { 
-          ...guardian, 
-          x: newX, 
-          y: newY, 
-          directionX: targetDirectionX, 
-          directionY: targetDirectionY, 
-          alert: newAlert, 
-          rotationY: guardianRotationY 
-        };
-      });
-      return updatedGuardians;
-    });
-
-    // Player-Guardian Collision Check
-    const playerRadius = commonConfig.playerRadius; 
-    guardians.forEach(guardian => {
-      const dx = player.x - guardian.x;
-      const dy = player.y - guardian.y;
-      const distance = Math.sqrt(dx * dx + dy * dy);
-
-      if (distance < playerRadius + commonConfig.guardianRadius) {
-        if (gameState === 'playing') {
-          if (soundsRef.current && !muted) soundsRef.current.gameOver.play();
-          onGameStateChange('gameOver');
-          saveScore(playerName, timeRemaining, difficulty, score, mind);
-        }
-      }
-    });
-
-    // Passive Orb collection check
-    setMemoryOrbs(prevOrbs => {
-      let changed = false;
-      const newOrbs = prevOrbs.map((orb, index) => {
-        if (orb.collected) return orb;
-        
-        const dx = player.x - orb.x;
-        const dy = player.y - orb.y;
-        const distance = Math.sqrt(dx * dx + dy * dy);
-
-        if (distance < playerRadius + commonConfig.orbRadius) {
-          collectOrb(index);
-          changed = true;
-          return { ...orb, collected: true };
-        }
-        return orb;
-      });
-      return changed ? newOrbs : prevOrbs;
-    });
-
-    // Level Progression / Victory Check
-    const uncollectedOrbs = memoryOrbs.filter(orb => !orb.collected).length;
-    if (uncollectedOrbs === 0 && memoryOrbs.length > 0) {
-      if (currentLevel < difficultyConfigs[difficulty].maxLevels) {
-        if (gameState === 'playing') {
-          if (soundsRef.current && !muted) soundsRef.current.victory.play();
-          resetGameState(currentLevel + 1);
-        }
-      } else {
-        if (gameState === 'playing') {
-          if (soundsRef.current && !muted) soundsRef.current.victory.play();
-          onGameStateChange('victory');
-          saveScore(playerName, timeRemaining, difficulty, score, mind);
-        }
-      }
-    }
-
-    // Power-up updates
-    setActivePowerUps(prevActive => prevActive.filter(pu => {
-      pu.duration -= deltaTime;
-      return pu.duration > 0;
-    }));
-
-    // Room shift decay
-    setRoomShift(prev => {
-      if (prev.intensity > 0) {
-        return { ...prev, intensity: Math.max(0, prev.intensity - deltaTime * 2) };
-      }
-      return prev;
-    });
-=======
     const handleKeyUp = (e: KeyboardEvent) => {
       const key = e.key.toLowerCase();
       const moveKey = key === 'arrowup' ? 'w' : key === 'arrowdown' ? 's' : key === 'arrowleft' ? 'a' : key === 'arrowright' ? 'd' : key;
@@ -1332,103 +719,42 @@
 
     return () => clearInterval(guardianInterval);
   }, [isActive, gameState, getCurrentRoomLayout, player, currentLevel, getLevelConfig]);
->>>>>>> 40dbe8df
-
-    animationFrameId.current = requestAnimationFrame(gameLoop);
-  }, [
-    gameState, player, currentLevel, timeRemaining, score, memoryOrbs, guardians, activePowerUps, roomShift, 
-    playerName, difficulty, mind, muted, 
-    onTimerUpdate, onGameStateChange, onMemoryCollected, onScoreUpdate, onLevelChange,
-    getLevelConfig, getCurrentRoomLayout, resetGameState, collectOrb, soundsRef, 
-    commonConfig.playerRadius, commonConfig.guardianRadius, commonConfig.orbRadius, 
-    commonConfig.guardianAlertRadius, commonConfig.guardianAlertSpeedMultiplier,
-    difficultyConfigs
-  ]);
-
-  // Effect to start/stop the game loop
-  useEffect(() => {
-    if (isActive && gameState === 'playing' && !animationFrameId.current) {
-      lastFrameTime.current = performance.now();
-      animationFrameId.current = requestAnimationFrame(gameLoop);
-      if (soundsRef.current && !muted) soundsRef.current.background.play();
-      onTimerActive?.(true);
-    } else if (!isActive || gameState !== 'playing') {
-      cancelAnimationFrame(animationFrameId.current!);
-      animationFrameId.current = undefined;
-      if (soundsRef.current) soundsRef.current.background.pause();
-      onTimerActive?.(false);
-    }
-    return () => {
-      cancelAnimationFrame(animationFrameId.current!);
-      animationFrameId.current = undefined;
-    };
-  }, [isActive, gameState, gameLoop, muted, onTimerActive]);
-
-  // Initialize game on mount if active
+
+  // Initialize game on mount
   useEffect(() => {
     if (isActive && gameState === 'idle') {
       resetGameState(1);
     }
   }, [isActive, gameState, resetGameState]);
 
-<<<<<<< HEAD
-=======
   const playerPosition: [number, number, number] = [
     (player.x - MAP_COLS * TILE_SIZE / 2) / TILE_SIZE * 2,
     1.6, // Eye level height - on the floor
     (player.y - MAP_ROWS * TILE_SIZE / 2) / TILE_SIZE * 2
   ];
 
->>>>>>> 40dbe8df
   return (
-    <div className="w-full h-full bg-background relative">
-      {/* Camera mode indicator */}
-      <div className="absolute top-4 right-4 z-10 bg-black bg-opacity-50 text-white px-3 py-1 rounded text-sm">
-        Camera: {cameraMode === 'first' ? 'First Person' : 'Third Person'} (Press C to toggle)
-      </div>
-      
-      {/* Movement instructions */}
-      <div className="absolute bottom-4 left-4 z-10 bg-black bg-opacity-50 text-white px-3 py-1 rounded text-sm">
-        WASD/Arrows: Move | Mouse: Look | C: Toggle Camera | ESC: Pause
-      </div>
-      
+    <div className="w-full h-full bg-background">
       <Canvas
         style={{ width: '100%', height: '100%' }}
         camera={{ 
-          position: [0, 6, 8], // Initial third-person camera position
+          position: playerPosition, 
           fov: 75,
           near: 0.1,
           far: 1000
         }}
-        shadows // Enable shadows for better visual quality
       >
-        <PlayerController
-          player={player}
-          setPlayer={setPlayer}
-          isActive={isActive}
-          gameState={gameState}
-          onGameStateChange={onGameStateChange}
-          getCurrentRoomLayout={getCurrentRoomLayout}
-          playerRotation={playerRotation}
-          setPlayerRotation={setPlayerRotation}
-          setCameraMode={setCameraMode}
-        />
-        
+        {/* First person view - no orbit controls */}
         <GameScene 
-          playerCoords={player}
+          playerPosition={playerPosition}
           memoryOrbs={memoryOrbs}
           guardians={guardians}
-          onOrbClick={collectOrb}
+          onOrbClick={handleOrbClick}
           roomShift={roomShift}
           mazeLayout={getCurrentRoomLayout()}
-<<<<<<< HEAD
-          cameraMode={cameraMode}
-          playerRotation={playerRotation}
-=======
           playerMovement={playerMovement}
           gameState={gameState}
           gameSettings={gameSettings}
->>>>>>> 40dbe8df
         />
       </Canvas>
     </div>
